--- conflicted
+++ resolved
@@ -13,13 +13,8 @@
 ]
 
 [dependencies]
-<<<<<<< HEAD
 bevy = { git="https://github.com/bevyengine/bevy", rev="052094757aee671c66190b63a640900f15ee300d" }
 bytemuck = "1.5"
-dyn-clone = "1.0"
-=======
-bevy = "0.5"
->>>>>>> 06dc8f04
 futures-util = "0.3"
 morton-encoding = "2.0"
 log = "0.4"
