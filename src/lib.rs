--- conflicted
+++ resolved
@@ -78,18 +78,14 @@
 
 /// A module which exports commonly used dependencies.
 pub mod prelude {
-<<<<<<< HEAD
     pub use crate::helpers::filling::*;
     pub use crate::helpers::geometry::*;
     pub use crate::helpers::neighbors::*;
     pub use crate::helpers::projection::*;
     pub use crate::helpers::selection::*;
     pub use crate::helpers::transform::*;
-=======
     #[cfg(not(feature = "atlas"))]
     pub use crate::array_texture_preload::*;
-    pub use crate::helpers::*;
->>>>>>> 09b6c389
     pub use crate::map::*;
     pub use crate::tiles::*;
     pub use crate::TilemapBundle;
