--- conflicted
+++ resolved
@@ -2,14 +2,7 @@
 
 use bevy::{
     core_pipeline::Transparent2d,
-<<<<<<< HEAD
     prelude::*,
-=======
-    prelude::{
-        Assets, Commands, Component, CoreStage, Deref, DerefMut, Entity, Plugin, Query,
-        RemovedComponents, Shader, With,
-    },
->>>>>>> cea6ff7f
     render::{
         mesh::MeshVertexAttribute,
         render_phase::AddRenderCommand,
