use std::marker::PhantomData;

use bevy::{
    math::{Mat4, UVec4, Vec3Swizzles},
    prelude::{
        Commands, Component, ComputedVisibility, Entity, GlobalTransform, Query, Res, ResMut,
        Transform, Vec2,
    },
    render::{
        render_resource::{DynamicUniformBuffer, ShaderType},
        renderer::{RenderDevice, RenderQueue},
    },
};

use crate::{
    helpers::get_chunk_2d_transform,
    map::{
        TilemapId, TilemapSize, TilemapSpacing, TilemapTexture, TilemapTextureSize,
        TilemapTileSize, TilemapType,
    },
};
use crate::{prelude::TilemapGridSize, render::SecondsSinceStartup, render::ChunkCoordinates};


use super::{
    chunk::{ChunkId, PackedTileData, RenderChunk2dStorage, TilemapUniformData},
    extract::{ExtractedRemovedMap, ExtractedRemovedTile, ExtractedTile, ExtractedTilemapTexture},
    DynamicUniformIndex,
};

#[derive(ShaderType, Component, Clone)]
pub struct MeshUniform {
    pub transform: Mat4,
}

#[allow(clippy::too_many_arguments, clippy::type_complexity)]
pub(crate) fn prepare(
    mut commands: Commands,
    mut chunk_storage: ResMut<RenderChunk2dStorage>,
    mut mesh_uniforms: ResMut<DynamicUniformBuffer<MeshUniform>>,
    mut tilemap_uniforms: ResMut<DynamicUniformBuffer<TilemapUniformData>>,
    chunk_coordinates: Res<ChunkCoordinates>,
    extracted_tiles: Query<&ExtractedTile>,
    extracted_tilemaps: Query<(
        Entity,
        &GlobalTransform,
        &TilemapTileSize,
        &TilemapTextureSize,
        &TilemapSpacing,
        &TilemapGridSize,
        &TilemapType,
        &TilemapTexture,
        &TilemapSize,
        &ComputedVisibility,
    )>,
    extracted_tilemap_textures: Query<&ExtractedTilemapTexture>,
    render_device: Res<RenderDevice>,
    render_queue: Res<RenderQueue>,
    seconds_since_startup: Res<SecondsSinceStartup>,
) {
    for tile in extracted_tiles.iter() {
        let chunk_pos = chunk_coordinates.map_tile_to_chunk(&tile.position);
        let (
            _entity,
            transform,
            tile_size,
            texture_size,
            spacing,
            grid_size,
            mesh_type,
            texture,
            map_size,
            visibility,
        ) = extracted_tilemaps.get(tile.tilemap_id.0).unwrap();

        let scale = transform.compute_transform().scale;

        let chunk_data = UVec4::new(
            chunk_pos.x * scale.x as u32,
            chunk_pos.y * scale.y as u32,
            transform.translation().z as u32,
            tile.tilemap_id.0.id(),
        );

<<<<<<< HEAD
        let relative_tile_pos = map_tile_to_chunk_tile(&tile.position, &chunk_pos);
=======
        let relative_tile_pos = chunk_coordinates.map_tile_to_chunk_tile(&tile.position, &chunk_pos).into();
>>>>>>> edf81bda
        let chunk = chunk_storage.get_or_add(
            tile.entity,
            relative_tile_pos,
            &chunk_data,
            chunk_coordinates.chunk_size(),
            *mesh_type,
            (*tile_size).into(),
            (*texture_size).into(),
            (*spacing).into(),
            (*grid_size).into(),
            texture.clone(),
            *map_size,
            *transform,
            visibility,
        );
        chunk.set(
            &relative_tile_pos.into(),
            Some(PackedTileData {
                position: chunk_coordinates.map_tile_to_chunk_tile(&tile.position, &chunk_pos)
                    .as_vec2()
                    .extend(tile.tile.position.z)
                    .extend(tile.tile.position.w),
                ..tile.tile
            }),
        );
    }

    // Copies transform changes from tilemap to chunks.
    for (
        entity,
        transform,
        tile_size,
        texture_size,
        spacing,
        grid_size,
        mesh_type,
        texture,
        map_size,
        visibility,
    ) in extracted_tilemaps.iter()
    {
        let chunks = chunk_storage.get_chunk_storage(&UVec4::new(0, 0, 0, entity.id()));
        for chunk in chunks.values_mut() {
            chunk.map_type = *mesh_type;
            chunk.transform = *transform;
            chunk.texture = texture.clone();
            chunk.map_size = *map_size;
            chunk.tile_size = (*tile_size).into();
            chunk.texture_size = (*texture_size).into();
            chunk.spacing = (*spacing).into();
            chunk.grid_size = (*grid_size).into();
            chunk.visible = visibility.is_visible();
        }
    }

    for tilemap in extracted_tilemap_textures.iter() {
        let texture_size: Vec2 = tilemap.texture_size.into();
        let chunks =
            chunk_storage.get_chunk_storage(&UVec4::new(0, 0, 0, tilemap.tilemap_id.0.id()));
        for chunk in chunks.values_mut() {
            chunk.texture_size = texture_size;
        }
    }

    mesh_uniforms.clear();
    tilemap_uniforms.clear();

    for chunk in chunk_storage.iter_mut() {
        if !chunk.visible {
            continue;
        }

        chunk.prepare(&render_device);

        let chunk_global_transform: Transform = chunk.transform.into();

        let transform = get_chunk_2d_transform(
            chunk.position.xy(),
            chunk.size,
            0,
            chunk.grid_size,
            &chunk.map_type,
        ) * chunk_global_transform;

        let mut chunk_uniform: TilemapUniformData = chunk.into();
        chunk_uniform.time = **seconds_since_startup;

        commands
            .spawn()
            .insert(chunk.texture.0.clone_weak())
            .insert(transform)
            .insert(ChunkId(chunk.position))
            .insert(chunk.map_type)
            .insert(TilemapId(Entity::from_raw(chunk.tilemap_id)))
            .insert(DynamicUniformIndex::<MeshUniform> {
                index: mesh_uniforms.push(MeshUniform {
                    transform: transform.compute_matrix(),
                }),
                marker: PhantomData,
            })
            .insert(DynamicUniformIndex::<TilemapUniformData> {
                index: tilemap_uniforms.push(chunk_uniform),
                marker: PhantomData,
            });
    }

    mesh_uniforms.write_buffer(&render_device, &render_queue);
    tilemap_uniforms.write_buffer(&render_device, &render_queue);
}

pub fn prepare_removal(
    mut chunk_storage: ResMut<RenderChunk2dStorage>,
    removed_tiles: Query<&ExtractedRemovedTile>,
    removed_maps: Query<&ExtractedRemovedMap>,
) {
    for removed_tile in removed_tiles.iter() {
        chunk_storage.remove_tile_with_entity(removed_tile.entity)
    }

    for removed_map in removed_maps.iter() {
        chunk_storage.remove_map(removed_map.entity);
    }
}<|MERGE_RESOLUTION|>--- conflicted
+++ resolved
@@ -19,8 +19,7 @@
         TilemapTileSize, TilemapType,
     },
 };
-use crate::{prelude::TilemapGridSize, render::SecondsSinceStartup, render::ChunkCoordinates};
-
+use crate::{prelude::TilemapGridSize, render::RenderChunkSize, render::SecondsSinceStartup};
 
 use super::{
     chunk::{ChunkId, PackedTileData, RenderChunk2dStorage, TilemapUniformData},
@@ -39,7 +38,7 @@
     mut chunk_storage: ResMut<RenderChunk2dStorage>,
     mut mesh_uniforms: ResMut<DynamicUniformBuffer<MeshUniform>>,
     mut tilemap_uniforms: ResMut<DynamicUniformBuffer<TilemapUniformData>>,
-    chunk_coordinates: Res<ChunkCoordinates>,
+    chunk_size: Res<RenderChunkSize>,
     extracted_tiles: Query<&ExtractedTile>,
     extracted_tilemaps: Query<(
         Entity,
@@ -59,7 +58,7 @@
     seconds_since_startup: Res<SecondsSinceStartup>,
 ) {
     for tile in extracted_tiles.iter() {
-        let chunk_pos = chunk_coordinates.map_tile_to_chunk(&tile.position);
+        let chunk_pos = chunk_size.map_tile_to_chunk(&tile.position);
         let (
             _entity,
             transform,
@@ -82,16 +81,12 @@
             tile.tilemap_id.0.id(),
         );
 
-<<<<<<< HEAD
-        let relative_tile_pos = map_tile_to_chunk_tile(&tile.position, &chunk_pos);
-=======
-        let relative_tile_pos = chunk_coordinates.map_tile_to_chunk_tile(&tile.position, &chunk_pos).into();
->>>>>>> edf81bda
+        let relative_tile_pos = chunk_size.map_tile_to_chunk_tile(&tile.position, &chunk_pos);
         let chunk = chunk_storage.get_or_add(
             tile.entity,
             relative_tile_pos,
             &chunk_data,
-            chunk_coordinates.chunk_size(),
+            **chunk_size,
             *mesh_type,
             (*tile_size).into(),
             (*texture_size).into(),
@@ -105,7 +100,8 @@
         chunk.set(
             &relative_tile_pos.into(),
             Some(PackedTileData {
-                position: chunk_coordinates.map_tile_to_chunk_tile(&tile.position, &chunk_pos)
+                position: chunk_size
+                    .map_tile_to_chunk_tile(&tile.position, &chunk_pos)
                     .as_vec2()
                     .extend(tile.tile.position.z)
                     .extend(tile.tile.position.w),
